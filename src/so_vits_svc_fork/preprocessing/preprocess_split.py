from __future__ import annotations

import math
from logging import getLogger
from pathlib import Path

import librosa
import soundfile as sf
from joblib import Parallel, delayed
from tqdm import tqdm
from tqdm_joblib import tqdm_joblib

LOG = getLogger(__name__)

class AudioSegment:
    def __init__(self, start: numpy.int64, end: numpy.int64, sample_rate: int):
        self.start = start
        self.end = end
        self.sample_rate = sample_rate

    def __add__(self, other):
        start = self.start if self.start < other.start else other.start
        end = self.end if self.end > other.end else other.end
        return AudioSegment(start, end, self.sample_rate)

    def len(self):
        return float(self.end - self.start) / self.sample_rate

    def save(self, audio: numpy.ndarray, output_dir: Path, file_prefix: str):
        audio_seg = audio[self.start:self.end]
        start_t = float(self.start) / self.sample_rate
        end_t = float(self.end) / self.sample_rate
        file_path = output_dir / f"{file_prefix}_{start_t:.3f}_{end_t:.3f}.wav"
        sf.write(file_path, audio_seg, self.sample_rate)


def _process_one_ori(
    input_path: Path,
    output_dir: Path,
    sr: int,
    *,
    max_length: float = 10.0,
    top_db: int = 30,
    frame_seconds: float = 0.5,
    hop_seconds: float = 0.1,
):
    try:
        audio, sr = librosa.load(input_path, sr=sr, mono=True)
    except Exception as e:
        LOG.warning(f"Failed to read {input_path}: {e}")
        return
    intervals = librosa.effects.split(
        audio,
        top_db=top_db,
        frame_length=int(sr * frame_seconds),
        hop_length=int(sr * hop_seconds),
    )
    output_dir.mkdir(parents=True, exist_ok=True)
    dur_t_sum = 0.0
    for start, end in tqdm(intervals, desc=f"Writing {input_path}"):
<<<<<<< HEAD
        audio_cut = audio[start:end]
        start_t = float(start) / sr
        end_t = float(end) / sr
        dur_t = end_t - start_t
        if 5.0 <= dur_t and dur_t <= 15.0:
            sf.write(
                (output_dir / f"{input_path.stem}_{start_t:.3f}_{end_t:.3f}.wav"),
                audio_cut,
                sr,
            )
            dur_t_sum += dur_t
    return dur_t_sum


def _process_one(
    input_path: Path,
    output_dir: Path,
    sr: int,
    *,
    top_db: int = 30,
    frame_seconds: float = 0.5,
    hop_seconds: float = 0.1,
):
    try:
        audio, sr = librosa.load(input_path, sr=sr, mono=True)
    except Exception as e:
        LOG.warning(f"Failed to read {input_path}: {e}")
        return
    intervals = librosa.effects.split(
        audio,
        top_db=top_db,
        frame_length=int(sr * frame_seconds),
        hop_length=int(sr * hop_seconds),
    )
    output_dir.mkdir(parents=True, exist_ok=True)
    dur_t_sum = 0.0
    composed_audio_seg = AudioSegment(0, 0, sr)
    for start, end in tqdm(intervals, desc=f"Writing {input_path}"):
        audio_seg = AudioSegment(start, end, sr)
        new_composed_audio_seg = composed_audio_seg + audio_seg
        if new_composed_audio_seg.len() <= 15.0:
            composed_audio_seg = new_composed_audio_seg
        else:
            if 5.0 <= composed_audio_seg.len() and composed_audio_seg.len() <= 15.0:
                composed_audio_seg.save(audio, output_dir, input_path.stem)
                dur_t_sum += composed_audio_seg.len()
            composed_audio_seg = audio_seg
    return dur_t_sum
=======
        for sub_start in range(start, end, int(sr * max_length)):
            sub_end = min(sub_start + int(sr * max_length), end)
            audio_cut = audio[sub_start:sub_end]
            sf.write(
                (
                    output_dir
                    / f"{input_path.stem}_{sub_start / sr:.3f}_{sub_end / sr:.3f}.wav"
                ),
                audio_cut,
                sr,
            )
>>>>>>> 1a0723ad


def preprocess_split(
    input_dir: Path | str,
    output_dir: Path | str,
    sr: int,
    *,
    max_length: float = 10.0,
    top_db: int = 30,
    frame_seconds: float = 0.5,
    hop_seconds: float = 0.1,
    n_jobs: int = -1,
):
    input_dir = Path(input_dir)
    output_dir = Path(output_dir)
    output_dir.mkdir(parents=True, exist_ok=True)
    input_paths = list(input_dir.rglob("*.*"))
    dur_t_sums = []
    with tqdm_joblib(desc="Splitting", total=len(input_paths)):
        dur_t_sums = Parallel(n_jobs=n_jobs)(
            delayed(_process_one)(
                input_path,
                output_dir / input_path.relative_to(input_dir).parent,
                sr,
                max_length=max_length,
                top_db=top_db,
                frame_seconds=frame_seconds,
                hop_seconds=hop_seconds,
            )
            for input_path in input_paths
        )
    LOG.info(f"total valid duration (in seconds): {math.fsum(dur_t_sums):.3f}")<|MERGE_RESOLUTION|>--- conflicted
+++ resolved
@@ -1,6 +1,5 @@
 from __future__ import annotations
 
-import math
 from logging import getLogger
 from pathlib import Path
 
@@ -12,29 +11,8 @@
 
 LOG = getLogger(__name__)
 
-class AudioSegment:
-    def __init__(self, start: numpy.int64, end: numpy.int64, sample_rate: int):
-        self.start = start
-        self.end = end
-        self.sample_rate = sample_rate
 
-    def __add__(self, other):
-        start = self.start if self.start < other.start else other.start
-        end = self.end if self.end > other.end else other.end
-        return AudioSegment(start, end, self.sample_rate)
-
-    def len(self):
-        return float(self.end - self.start) / self.sample_rate
-
-    def save(self, audio: numpy.ndarray, output_dir: Path, file_prefix: str):
-        audio_seg = audio[self.start:self.end]
-        start_t = float(self.start) / self.sample_rate
-        end_t = float(self.end) / self.sample_rate
-        file_path = output_dir / f"{file_prefix}_{start_t:.3f}_{end_t:.3f}.wav"
-        sf.write(file_path, audio_seg, self.sample_rate)
-
-
-def _process_one_ori(
+def _process_one(
     input_path: Path,
     output_dir: Path,
     sr: int,
@@ -56,58 +34,7 @@
         hop_length=int(sr * hop_seconds),
     )
     output_dir.mkdir(parents=True, exist_ok=True)
-    dur_t_sum = 0.0
     for start, end in tqdm(intervals, desc=f"Writing {input_path}"):
-<<<<<<< HEAD
-        audio_cut = audio[start:end]
-        start_t = float(start) / sr
-        end_t = float(end) / sr
-        dur_t = end_t - start_t
-        if 5.0 <= dur_t and dur_t <= 15.0:
-            sf.write(
-                (output_dir / f"{input_path.stem}_{start_t:.3f}_{end_t:.3f}.wav"),
-                audio_cut,
-                sr,
-            )
-            dur_t_sum += dur_t
-    return dur_t_sum
-
-
-def _process_one(
-    input_path: Path,
-    output_dir: Path,
-    sr: int,
-    *,
-    top_db: int = 30,
-    frame_seconds: float = 0.5,
-    hop_seconds: float = 0.1,
-):
-    try:
-        audio, sr = librosa.load(input_path, sr=sr, mono=True)
-    except Exception as e:
-        LOG.warning(f"Failed to read {input_path}: {e}")
-        return
-    intervals = librosa.effects.split(
-        audio,
-        top_db=top_db,
-        frame_length=int(sr * frame_seconds),
-        hop_length=int(sr * hop_seconds),
-    )
-    output_dir.mkdir(parents=True, exist_ok=True)
-    dur_t_sum = 0.0
-    composed_audio_seg = AudioSegment(0, 0, sr)
-    for start, end in tqdm(intervals, desc=f"Writing {input_path}"):
-        audio_seg = AudioSegment(start, end, sr)
-        new_composed_audio_seg = composed_audio_seg + audio_seg
-        if new_composed_audio_seg.len() <= 15.0:
-            composed_audio_seg = new_composed_audio_seg
-        else:
-            if 5.0 <= composed_audio_seg.len() and composed_audio_seg.len() <= 15.0:
-                composed_audio_seg.save(audio, output_dir, input_path.stem)
-                dur_t_sum += composed_audio_seg.len()
-            composed_audio_seg = audio_seg
-    return dur_t_sum
-=======
         for sub_start in range(start, end, int(sr * max_length)):
             sub_end = min(sub_start + int(sr * max_length), end)
             audio_cut = audio[sub_start:sub_end]
@@ -119,7 +46,6 @@
                 audio_cut,
                 sr,
             )
->>>>>>> 1a0723ad
 
 
 def preprocess_split(
@@ -137,9 +63,8 @@
     output_dir = Path(output_dir)
     output_dir.mkdir(parents=True, exist_ok=True)
     input_paths = list(input_dir.rglob("*.*"))
-    dur_t_sums = []
     with tqdm_joblib(desc="Splitting", total=len(input_paths)):
-        dur_t_sums = Parallel(n_jobs=n_jobs)(
+        Parallel(n_jobs=n_jobs)(
             delayed(_process_one)(
                 input_path,
                 output_dir / input_path.relative_to(input_dir).parent,
@@ -150,5 +75,4 @@
                 hop_seconds=hop_seconds,
             )
             for input_path in input_paths
-        )
-    LOG.info(f"total valid duration (in seconds): {math.fsum(dur_t_sums):.3f}")+        )